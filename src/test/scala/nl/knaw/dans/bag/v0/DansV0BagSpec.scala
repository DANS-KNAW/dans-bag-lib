--- conflicted
+++ resolved
@@ -633,7 +633,6 @@
     simpleBagV0().fetchFiles shouldBe empty
   }
 
-<<<<<<< HEAD
   "easyUserAccount" should "return Success(Option.empty) if no account present" in {
     simpleBagV0().easyUserAccount shouldBe Success(Option.empty)
   }
@@ -663,10 +662,7 @@
     bag.withoutEasyUserAccount().bagInfo shouldNot contain key DansV0Bag.EASY_USER_ACCOUNT_KEY
   }
 
-  "addFetch" should "add the fetch item to the bag's list of fetch items" in {
-=======
   "addFetchItem" should "add the fetch item to the bag's list of fetch items" in {
->>>>>>> a00d88e8
     val fetchFileSrc = lipsum1URL
     assumeCanConnect(fetchFileSrc)
 
