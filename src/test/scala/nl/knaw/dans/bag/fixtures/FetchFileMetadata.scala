--- conflicted
+++ resolved
@@ -17,11 +17,8 @@
 
 import java.net.URL
 
-<<<<<<< HEAD
 import better.files.File
-=======
 import nl.knaw.dans.bag.RelativePath
->>>>>>> 0a4d3362
 
 trait FetchFileMetadata {
   this: TestSupportFixture =>
